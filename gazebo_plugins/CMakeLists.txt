cmake_minimum_required(VERSION 2.8.3)
project(gazebo_plugins)

find_package(catkin REQUIRED COMPONENTS 
  message_generation 
  gazebo_msgs 
  roscpp 
  rospy 
  nodelet 
  angles 
  std_srvs 
  geometry_msgs 
  sensor_msgs 
  nav_msgs 
  urdf 
  tf 
  dynamic_reconfigure 
  driver_base 
  rosgraph_msgs 
  trajectory_msgs 
  pcl_ros 
  image_transport 
  rosconsole
)

include (FindPkgConfig)
if (PKG_CONFIG_FOUND)
  pkg_check_modules(XML libxml-2.0)
  pkg_check_modules(OGRE OGRE)
else()
  message(FATAL_ERROR "pkg-config is required; please install it")
endif()

# Depend on system install of Gazebo and SDFormat
find_package(gazebo REQUIRED)
<<<<<<< HEAD
find_package(SDF REQUIRED)
=======
find_package(PCL REQUIRED)
>>>>>>> 50ed5ce0
find_package(Boost REQUIRED COMPONENTS thread)

execute_process(COMMAND
  pkg-config --variable=plugindir OGRE
  OUTPUT_VARIABLE OGRE_PLUGIN_PATH
  OUTPUT_STRIP_TRAILING_WHITESPACE
)
message(STATUS OGRE_PLUGIN_PATH=${OGRE_PLUGIN_PATH})

catkin_python_setup()

generate_dynamic_reconfigure_options(cfg/CameraSynchronizer.cfg cfg/GazeboRosCamera.cfg cfg/GazeboRosOpenniKinect.cfg cfg/Hokuyo.cfg)

include_directories(include ${Boost_INCLUDE_DIRS} ${catkin_INCLUDE_DIRS} ${GAZEBO_INCLUDE_DIRS} ${OGRE_INCLUDE_DIRS} ${SDFormat_INCLUDE_DIRS})

set(cxx_flags)
foreach (item ${GAZEBO_CFLAGS})
  set(cxx_flags "${cxx_flags} ${item}")
endforeach ()
message(status "\n\n${cxx_flags}\n\n")

set(ld_flags)
foreach (item ${GAZEBO_LDFLAGS})
  set(ld_flags "${ld_flags} ${item}")
endforeach ()
message(status "\n\n${ld_flags}\n\n")


catkin_package(
  INCLUDE_DIRS include
  LIBRARIES 
  vision_reconfigure 
  gazebo_ros_camera_utils 
  gazebo_ros_camera 
  gazebo_ros_multicamera 
  gazebo_ros_depth_camera 
  gazebo_ros_openni_kinect 
  gazebo_ros_gpu_laser 
  gazebo_ros_laser 
  gazebo_ros_block_laser 
  gazebo_ros_p3d 
  gazebo_ros_imu 
  gazebo_ros_f3d 
  gazebo_ros_bumper 
  gazebo_ros_template 
  gazebo_ros_projector 
  gazebo_ros_prosilica 
  gazebo_ros_force 
  gazebo_ros_joint_trajectory 
  gazebo_ros_joint_pose_trajectory
  gazebo_ros_diff_drive
  gazebo_ros_skid_steer_drive
  
  CATKIN_DEPENDS 
  message_generation 
  gazebo_msgs 
  roscpp 
  rospy 
  nodelet 
  angles 
  std_srvs 
  geometry_msgs 
  sensor_msgs 
  nav_msgs 
  urdf 
  tf 
  dynamic_reconfigure 
  driver_base 
  rosgraph_msgs 
  trajectory_msgs 
  pcl_ros 
  image_transport 
  rosconsole
  DEPENDS 
    gazebo 
    SDF
  )

## Executables
add_executable(hokuyo_node src/hokuyo_node.cpp)
add_dependencies(hokuyo_node ${PROJECT_NAME}_gencfg)
target_link_libraries(hokuyo_node
  ${catkin_LIBRARIES}
)

add_library(vision_reconfigure src/vision_reconfigure.cpp)
add_dependencies(vision_reconfigure gazebo_plugins_gencfg)
target_link_libraries(vision_reconfigure ${catkin_LIBRARIES})

add_executable(camera_synchronizer src/camera_synchronizer.cpp)
target_link_libraries(camera_synchronizer vision_reconfigure ${catkin_LIBRARIES})

add_executable(pub_joint_trajectory_test test/pub_joint_trajectory_test.cpp)
set_target_properties(pub_joint_trajectory_test PROPERTIES LINK_FLAGS "${ld_flags}")
set_target_properties(pub_joint_trajectory_test PROPERTIES COMPILE_FLAGS "${cxx_flags}")
target_link_libraries(pub_joint_trajectory_test ${GAZEBO_LIBRARIES} ${SDFormat_LIBRARIES} ${catkin_LIBRARIES} ${Boost_LIBRARIES})
add_dependencies(pub_joint_trajectory_test ${catkin_EXPORTED_TARGETS}) # don't build until gazebo_msgs is done

add_definitions(-fPIC) # what is this for?

## Plugins
add_library(gazebo_ros_camera_utils src/gazebo_ros_camera_utils.cpp)
set_target_properties(gazebo_ros_camera_utils PROPERTIES LINK_FLAGS "${ld_flags}")
set_target_properties(gazebo_ros_camera_utils PROPERTIES COMPILE_FLAGS "${cxx_flags}")
target_link_libraries(gazebo_ros_camera_utils ${GAZEBO_LIBRARIES} ${SDFormat_LIBRARIES} ${catkin_LIBRARIES} ${Boost_LIBRARIES})

add_library(MultiCameraPlugin src/MultiCameraPlugin.cpp)
set_target_properties(MultiCameraPlugin PROPERTIES LINK_FLAGS "${ld_flags}")
set_target_properties(MultiCameraPlugin PROPERTIES COMPILE_FLAGS "${cxx_flags}")
target_link_libraries(MultiCameraPlugin ${GAZEBO_LIBRARIES} ${SDFormat_LIBRARIES} ${catkin_LIBRARIES} ${Boost_LIBRARIES})

add_library(gazebo_ros_camera src/gazebo_ros_camera.cpp)
set_target_properties(gazebo_ros_camera PROPERTIES LINK_FLAGS "${ld_flags}")
set_target_properties(gazebo_ros_camera PROPERTIES COMPILE_FLAGS "${cxx_flags}")
target_link_libraries(gazebo_ros_camera gazebo_ros_camera_utils ${GAZEBO_LIBRARIES} ${SDFormat_LIBRARIES} CameraPlugin ${catkin_LIBRARIES})

add_library(gazebo_ros_multicamera src/gazebo_ros_multicamera.cpp)
set_target_properties(gazebo_ros_multicamera PROPERTIES LINK_FLAGS "${ld_flags}")
set_target_properties(gazebo_ros_multicamera PROPERTIES COMPILE_FLAGS "${cxx_flags}")
target_link_libraries(gazebo_ros_multicamera gazebo_ros_camera_utils ${GAZEBO_LIBRARIES} ${SDFormat_LIBRARIES} MultiCameraPlugin ${catkin_LIBRARIES})

add_library(gazebo_ros_depth_camera src/gazebo_ros_depth_camera.cpp)
set_target_properties(gazebo_ros_depth_camera PROPERTIES LINK_FLAGS "${ld_flags}")
set_target_properties(gazebo_ros_depth_camera PROPERTIES COMPILE_FLAGS "${cxx_flags}")
target_link_libraries(gazebo_ros_depth_camera gazebo_ros_camera_utils ${GAZEBO_LIBRARIES} ${SDFormat_LIBRARIES} DepthCameraPlugin ${catkin_LIBRARIES})

add_library(gazebo_ros_openni_kinect src/gazebo_ros_openni_kinect.cpp)
set_target_properties(gazebo_ros_openni_kinect PROPERTIES LINK_FLAGS "${ld_flags}")
set_target_properties(gazebo_ros_openni_kinect PROPERTIES COMPILE_FLAGS "${cxx_flags}")
target_link_libraries(gazebo_ros_openni_kinect gazebo_ros_camera_utils ${GAZEBO_LIBRARIES} ${SDFormat_LIBRARIES} DepthCameraPlugin ${catkin_LIBRARIES})

add_library(gazebo_ros_gpu_laser src/gazebo_ros_gpu_laser.cpp)
set_target_properties(gazebo_ros_gpu_laser PROPERTIES LINK_FLAGS "${ld_flags}")
set_target_properties(gazebo_ros_gpu_laser PROPERTIES COMPILE_FLAGS "${cxx_flags}")
target_link_libraries(gazebo_ros_gpu_laser ${catkin_LIBRARIES} ${GAZEBO_LIBRARIES} ${SDFormat_LIBRARIES} GpuRayPlugin)

add_library(gazebo_ros_laser src/gazebo_ros_laser.cpp)
set_target_properties(gazebo_ros_laser PROPERTIES LINK_FLAGS "${ld_flags}")
set_target_properties(gazebo_ros_laser PROPERTIES COMPILE_FLAGS "${cxx_flags}")
target_link_libraries(gazebo_ros_laser ${GAZEBO_LIBRARIES} ${SDFormat_LIBRARIES} RayPlugin ${catkin_LIBRARIES})

add_library(gazebo_ros_block_laser src/gazebo_ros_block_laser.cpp)
set_target_properties(gazebo_ros_block_laser PROPERTIES LINK_FLAGS "${ld_flags}")
set_target_properties(gazebo_ros_block_laser PROPERTIES COMPILE_FLAGS "${cxx_flags}")
target_link_libraries(gazebo_ros_block_laser ${GAZEBO_LIBRARIES} ${SDFormat_LIBRARIES} RayPlugin ${catkin_LIBRARIES})

add_library(gazebo_ros_p3d src/gazebo_ros_p3d.cpp)
set_target_properties(gazebo_ros_p3d PROPERTIES LINK_FLAGS "${ld_flags}")
set_target_properties(gazebo_ros_p3d PROPERTIES COMPILE_FLAGS "${cxx_flags}")
target_link_libraries(gazebo_ros_p3d ${GAZEBO_LIBRARIES} ${SDFormat_LIBRARIES} ${catkin_LIBRARIES} ${Boost_LIBRARIES})

add_library(gazebo_ros_imu src/gazebo_ros_imu.cpp)
set_target_properties(gazebo_ros_imu PROPERTIES LINK_FLAGS "${ld_flags}")
set_target_properties(gazebo_ros_imu PROPERTIES COMPILE_FLAGS "${cxx_flags}")
target_link_libraries(gazebo_ros_imu ${GAZEBO_LIBRARIES} ${SDFormat_LIBRARIES} ${catkin_LIBRARIES} ${Boost_LIBRARIES})

add_library(gazebo_ros_f3d src/gazebo_ros_f3d.cpp)
set_target_properties(gazebo_ros_f3d PROPERTIES LINK_FLAGS "${ld_flags}")
set_target_properties(gazebo_ros_f3d PROPERTIES COMPILE_FLAGS "${cxx_flags}")
target_link_libraries(gazebo_ros_f3d ${GAZEBO_LIBRARIES} ${SDFormat_LIBRARIES} ${catkin_LIBRARIES} ${Boost_LIBRARIES})

add_library(gazebo_ros_bumper src/gazebo_ros_bumper.cpp)
add_dependencies(gazebo_ros_bumper gazebo_msgs_gencpp)
set_target_properties(gazebo_ros_bumper PROPERTIES LINK_FLAGS "${ld_flags}")
set_target_properties(gazebo_ros_bumper PROPERTIES COMPILE_FLAGS "${cxx_flags}")
target_link_libraries(gazebo_ros_bumper ${GAZEBO_LIBRARIES} ${SDFormat_LIBRARIES} ${Boost_LIBRARIES} ContactPlugin ${catkin_LIBRARIES})

add_library(gazebo_ros_projector src/gazebo_ros_projector.cpp)
set_target_properties(gazebo_ros_projector PROPERTIES LINK_FLAGS "${ld_flags}")
set_target_properties(gazebo_ros_projector PROPERTIES COMPILE_FLAGS "${cxx_flags}")
target_link_libraries(gazebo_ros_projector ${Boost_LIBRARIES})

add_library(gazebo_ros_prosilica src/gazebo_ros_prosilica.cpp)
set_target_properties(gazebo_ros_prosilica PROPERTIES LINK_FLAGS "${ld_flags}")
set_target_properties(gazebo_ros_prosilica PROPERTIES COMPILE_FLAGS "${cxx_flags}")
target_link_libraries(gazebo_ros_prosilica gazebo_ros_camera_utils ${GAZEBO_LIBRARIES} ${SDFormat_LIBRARIES} CameraPlugin ${catkin_LIBRARIES})

add_library(gazebo_ros_force src/gazebo_ros_force.cpp)
set_target_properties(gazebo_ros_force PROPERTIES LINK_FLAGS "${ld_flags}")
set_target_properties(gazebo_ros_force PROPERTIES COMPILE_FLAGS "${cxx_flags}")
target_link_libraries(gazebo_ros_force ${GAZEBO_LIBRARIES} ${SDFormat_LIBRARIES} ${catkin_LIBRARIES} ${Boost_LIBRARIES})

add_library(gazebo_ros_joint_trajectory src/gazebo_ros_joint_trajectory.cpp)
set_target_properties(gazebo_ros_joint_trajectory PROPERTIES LINK_FLAGS "${ld_flags}")
set_target_properties(gazebo_ros_joint_trajectory PROPERTIES COMPILE_FLAGS "${cxx_flags}")
add_dependencies(gazebo_ros_joint_trajectory gazebo_msgs_gencpp)
target_link_libraries(gazebo_ros_joint_trajectory ${GAZEBO_LIBRARIES} ${SDFormat_LIBRARIES} ${catkin_LIBRARIES} ${Boost_LIBRARIES})

add_library(gazebo_ros_joint_pose_trajectory src/gazebo_ros_joint_pose_trajectory.cpp)
set_target_properties(gazebo_ros_joint_pose_trajectory PROPERTIES LINK_FLAGS "${ld_flags}")
set_target_properties(gazebo_ros_joint_pose_trajectory PROPERTIES COMPILE_FLAGS "${cxx_flags}")
add_dependencies(gazebo_ros_joint_pose_trajectory gazebo_msgs_gencpp)
target_link_libraries(gazebo_ros_joint_pose_trajectory ${GAZEBO_LIBRARIES} ${SDFormat_LIBRARIES} ${catkin_LIBRARIES} ${Boost_LIBRARIES})

add_library(gazebo_ros_diff_drive src/gazebo_ros_diff_drive.cpp)
set_target_properties(gazebo_ros_diff_drive PROPERTIES LINK_FLAGS "${ld_flags}")
set_target_properties(gazebo_ros_diff_drive PROPERTIES COMPILE_FLAGS "${cxx_flags}")
target_link_libraries(gazebo_ros_diff_drive ${GAZEBO_LIBRARIES} ${SDFormat_LIBRARIES} ${catkin_LIBRARIES} ${Boost_LIBRARIES})

add_library(gazebo_ros_skid_steer_drive src/gazebo_ros_skid_steer_drive.cpp)
set_target_properties(gazebo_ros_skid_steer_drive PROPERTIES LINK_FLAGS "${ld_flags}")
set_target_properties(gazebo_ros_skid_steer_drive PROPERTIES COMPILE_FLAGS "${cxx_flags}")
target_link_libraries(gazebo_ros_skid_steer_drive ${GAZEBO_LIBRARIES} ${SDFormat_LIBRARIES} ${catkin_LIBRARIES} ${Boost_LIBRARIES})

##
## Add your new plugin here
##

## Template
add_library(gazebo_ros_template src/gazebo_ros_template.cpp)
set_target_properties(gazebo_ros_template PROPERTIES LINK_FLAGS "${ld_flags}")
set_target_properties(gazebo_ros_template PROPERTIES COMPILE_FLAGS "${cxx_flags}")
target_link_libraries(gazebo_ros_template ${GAZEBO_LIBRARIES} ${SDFormat_LIBRARIES} ${catkin_LIBRARIES} ${Boost_LIBRARIES})

install(TARGETS 
  hokuyo_node 
  vision_reconfigure 
  camera_synchronizer
  gazebo_ros_camera_utils
  gazebo_ros_camera
  gazebo_ros_multicamera
  MultiCameraPlugin
  gazebo_ros_depth_camera
  gazebo_ros_openni_kinect
  gazebo_ros_openni_kinect
  gazebo_ros_laser
  gazebo_ros_block_laser
  gazebo_ros_p3d
  gazebo_ros_imu
  gazebo_ros_f3d
  gazebo_ros_bumper
  gazebo_ros_template
  gazebo_ros_projector
  gazebo_ros_force
  gazebo_ros_joint_trajectory
  gazebo_ros_joint_pose_trajectory
  gazebo_ros_diff_drive
  gazebo_ros_skid_steer_drive
  pub_joint_trajectory_test  
  gazebo_ros_gpu_laser
  DESTINATION ${CATKIN_PACKAGE_BIN_DESTINATION}
  LIBRARY DESTINATION ${CATKIN_PACKAGE_LIB_DESTINATION}
  )

install(DIRECTORY include/
   DESTINATION ${CATKIN_GLOBAL_INCLUDE_DESTINATION}
   FILES_MATCHING PATTERN "*.h"
)

install(PROGRAMS scripts/set_wrench.py scripts/set_pose.py scripts/gazebo_model
  DESTINATION ${CATKIN_PACKAGE_BIN_DESTINATION}
  )

install(DIRECTORY Media
  DESTINATION ${CATKIN_PACKAGE_SHARE_DESTINATION}
  )

install(DIRECTORY test
  DESTINATION ${CATKIN_PACKAGE_SHARE_DESTINATION}
  )<|MERGE_RESOLUTION|>--- conflicted
+++ resolved
@@ -33,11 +33,7 @@
 
 # Depend on system install of Gazebo and SDFormat
 find_package(gazebo REQUIRED)
-<<<<<<< HEAD
-find_package(SDF REQUIRED)
-=======
 find_package(PCL REQUIRED)
->>>>>>> 50ed5ce0
 find_package(Boost REQUIRED COMPONENTS thread)
 
 execute_process(COMMAND
