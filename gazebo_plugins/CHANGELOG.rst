^^^^^^^^^^^^^^^^^^^^^^^^^^^^^^^^^^^^
Changelog for package gazebo_plugins
^^^^^^^^^^^^^^^^^^^^^^^^^^^^^^^^^^^^

<<<<<<< HEAD
2.4.1 (2013-11-13)
=======
2.3.5 (2014-03-26)
------------------
* update test world for block laser
* this corrects the right orientation of the laser scan and improves on comparison between 2 double numbers
* Initialize ``depth_image_connect_count_`` in openni_kinect plugin
* multicamera bad namespace. Fixes `#161 <https://github.com/ros-simulation/gazebo_ros_pkgs/issues/161>`_
  There was a race condition between GazeboRosCameraUtils::LoadThread
  creating the ros::NodeHandle and GazeboRosCameraUtils::Load
  suffixing the camera name in the namespace
* Use function for accessing scene node in gazebo_ros_video
* readded the trailing whitespace for cleaner diff
* the parent sensor in gazebo seems not to be active
* Contributors: Dejan Pangercic, Ian Chen, John Hsu, Jordi Pages, Toni Oliver, Ugo Cupcic

2.3.4 (2013-11-13)
>>>>>>> 511677f3
------------------
* rerelease because sdformat became libsdformat, but we also based change on 2.3.4 in hydro-devel.
* Simplify ``gazebo_plugins/CMakeLists.txt``
  Replace ``cxx_flags`` and ``ld_flags`` variables with simpler cmake macros
  and eliminate unnecessary references to ``SDFormat_LIBRARIES``, since
  they are already part of ``GAZEBO_LIBRARIES``.
* Put some cmake lists on multiple lines to improve readability.
* Add dependencies on dynamic reconfigure files
  Occasionally the build can fail due to some targets having an
  undeclared dependency on automatically generated dynamic
  reconfigure files (GazeboRosCameraConfig.h for example). This
  commit declares several of those dependencies.

2.4.0 (2013-10-14)
------------------

2.3.3 (2013-10-10)
------------------
* gazebo_plugins: use shared pointers for variables shared among cameras
  It is not allowed to construct a shared_ptr from a pointer to a member
  variable.
* gazebo_plugins: moved initialization of shared_ptr members of
  GazeboRosCameraUtils to `GazeboRosCameraUtils::Load()`
  This fixes segfaults in gazebo_ros_depth_camera and
  gazebo_ros_openni_kinect as the pointers have not been initialized
  there.
* Use `RenderingIFace.hh`

2.3.2 (2013-09-19)
------------------
* Make gazebo includes use full path
  In the next release of gazebo, it will be required to use the
  full path for include files. For example,
  `include <physics/physics.hh>` will not be valid
  `include <gazebo/physics/physics.hh>` must be done instead.
* Merge branch 'hydro-devel' of `gazebo_ros_pkgs <github.com:ros-simulation/gazebo_ros_pkgs>`_ into synchronize_with_drcsim_plugins
* change includes to use brackets in headers for export
* per pull request comments
* Changed resolution for searchParam.
* Don't forget to delete the node!
* Removed info message on robot namespace.
* Retreive the tf prefix from the robot node.
* synchronize with drcsim plugins

2.3.1 (2013-08-27)
------------------
* Remove direct dependency on pcl, rely on the transitive dependency from pcl_ros
* Cleaned up template, fixes for header files

2.3.0 (2013-08-12)
------------------
* enable image generation when pointcloud is requested, as the generated image is used by the pointcloud
* gazebo_plugins: replace deprecated boost function
  This is related to this `gazebo issue #581 <https://bitbucket.org/osrf/gazebo/issue/581/boost-shared_-_cast-are-deprecated-removed>`_
* gazebo_plugins: fix linkedit issues
  Note: other linkedit errors were fixed upstream
  in gazebo
* gazebo_ros_openni_kinect plugin: adds publishing of the camera info
  again (fixes `#95 <https://github.com/ros-simulation/gazebo_ros_pkgs/issues/95>`_)
* Merge pull request `#90 <https://github.com/ros-simulation/gazebo_ros_pkgs/issues/90>`_ from piyushk/add_model_controller
  added a simple model controller plugin that uses a twist message
* renamed plugin from model controller to planar move
* prevents dynamic_reconfigure from overwritting update rate param on start-up
* removed anonymizer from include guard
* fixed odometry publication for model controller plugin
* added a simple model controller plugin that uses a twist message to control models

2.2.1 (2013-07-29)
------------------
* Added prosilica plugin to install TARGETS

2.2.0 (2013-07-29)
------------------
* Switched to pcl_conversions instead of using compiler flags for Hydro/Groovy PCL support
* fixed node intialization conflict between gzserver and gzclient. better adherance to gazebo style guidelines
* Fixed template
* removed ros initialization from plugins
* Standardized the way ROS nodes are initialized in gazebo plugins
* Remove find_package(SDF) from CMakeLists.txt
  It is sufficient to find gazebo, which will export the information about the SDFormat package.
* ROS Video Plugin for Gazebo - allows displaying an image stream in an OGRE texture inside gazebo. Also provides a fix for `#85 <https://github.com/ros-simulation/gazebo_ros_pkgs/issues/85>`_.
* patch a fix for prosilica plugin (startup race condition where `rosnode_` might still be NULL).
* Added explanation of new dependency in gazebo_ros_pkgs
* switch Prosilica camera from type depth to regular camera (as depth data were not used).
* migrating prosilica plugin from pr2_gazebo_plugins
* Removed tbb because it was a temporary dependency for a Gazebo bug
* SDF.hh --> sdf.hh
* Added PCL to package.xml

2.1.5 (2013-07-18)
------------------
* Include <sdf/sdf.hh> instead of <sdf/SDF.hh>
  The sdformat package recently changed the name of an sdf header
  file from SDF.hh to SDFImpl.hh; this change will use the lower-case
  header file which should work with old and new versions of sdformat
  or gazebo.

2.1.4 (2013-07-14)
------------------

2.1.3 (2013-07-13)
------------------
* temporarily add tbb as a work around for `#74 <https://github.com/ros-simulation/gazebo_ros_pkgs/issues/74>`_

2.1.2 (2013-07-12)
------------------
* Fixed compatibility with new PCL 1.7.0
* Tweak to make SDFConfig.cmake
* Re-enabled dynamic reconfigure for camera utils - had been removed for Atlas
* Cleaned up CMakeLists.txt for all gazebo_ros_pkgs
* Removed SVN references
* 2.1.1

2.1.1 (2013-07-10 19:11)
------------------------
* Small deprecated warning
* Fixed errors and deprecation warnings from Gazebo 1.9 and the sdformat split
* Source code formatting.
* Merge pull request `#59 <https://github.com/ros-simulation/gazebo_ros_pkgs/issues/59>`_ from ros-simulation/CMake_Tweak
  Added dependency to prevent missing msg header, cleaned up CMakeLists
* export diff drive and skid steer for other catkin packages
* install diff_drive and skid_steer plugins
* Added dependency to prevent missing msg header, cleaned up CMakeLists
* Added ability to switch off publishing TF.

2.1.0 (2013-06-27)
------------------
* gazebo_plugins: always use gazebo/ path prefix in include directives
* gazebo_plugins: call Advertise() directly after initialization has
  completed in gazebo_ros_openni_kinect and gazebo_ros_depth_camera
  plugins, as the sensor will never be activated otherwise
* Merge pull request `#41 <https://github.com/ros-simulation/gazebo_ros_pkgs/issues/41>`_ from ZdenekM/hydro-devel
  Added skid steering plugin (modified diff drive plugin).
* Merge pull request `#35 <https://github.com/ros-simulation/gazebo_ros_pkgs/issues/35>`_ from meyerj/fix_include_directory_installation_target
  Header files of packages gazebo_ros and gazebo_plugins are installed to the wrong location
* Rotation fixed.
* Skid steering drive plugin.
* gazebo_plugins: added missing initialization of `GazeboRosDepthCamera::advertised_`
* gazebo_plugins: fixed depth and openni kinect camera plugin segfaults
* gazebo_plugins: terminate the service thread properly on destruction of a PubMutliQueue object without shuting down ros
* gazebo_plugins/gazebo_ros: fixed install directories for include files and gazebo scripts
* fix for terminating the `service_thread_` in PubQueue.h
* added differential drive plugin to gazebo plugins

2.0.2 (2013-06-20)
------------------
* Added Gazebo dependency

2.0.1 (2013-06-19)
------------------
* Incremented version to 2.0.1
* Fixed circular dependency, removed deprecated pkgs since its a stand alone pkg
* Check camera util is initialized before publishing - fix from Atlas

2.0.0 (2013-06-18)
------------------
* Changed version to 2.0.0 based on gazebo_simulator being 1.0.0
* Updated package.xml files for ros.org documentation purposes
* Combined updateSDFModelPose and updateSDFName, added ability to spawn SDFs from model database, updates SDF version to lastest in parts of code, updated the tests
* Created tests for various spawning methods
* Added debug info to shutdown
* Fixed gazebo includes to be in <gazebo/...> format
* Cleaned up file, addded debug info
* Merge branch 'groovy-devel' into plugin_updates
* Merged changes from Atlas ROS plugins, cleaned up headers
* Merged changes from Atlas ROS plugins, cleaned up headers
* fix curved laser issue
* Combining Atlas code with old gazebo_plugins
* Combining Atlas code with old gazebo_plugins
* Small fixes per ffurrer's code review
* Added the robot namespace to the tf prefix.
  The tf_prefix param is published under the robot namespace and not the
  robotnamespace/camera node which makes it non-local we have to use the
  robot namespace to get it otherwise it is empty.
* findreplace ConnectWorldUpdateStart ConnectWorldUpdateBegin
* Fixed deprecated function calls in gazebo_plugins
* Deprecated warnings fixes
* Removed the two plugin tests that are deprecated
* Removed abandoned plugin tests
* All packages building in Groovy/Catkin
* Imported from bitbucket.org<|MERGE_RESOLUTION|>--- conflicted
+++ resolved
@@ -2,9 +2,9 @@
 Changelog for package gazebo_plugins
 ^^^^^^^^^^^^^^^^^^^^^^^^^^^^^^^^^^^^
 
-<<<<<<< HEAD
 2.4.1 (2013-11-13)
-=======
+------------------
+
 2.3.5 (2014-03-26)
 ------------------
 * update test world for block laser
@@ -20,7 +20,6 @@
 * Contributors: Dejan Pangercic, Ian Chen, John Hsu, Jordi Pages, Toni Oliver, Ugo Cupcic
 
 2.3.4 (2013-11-13)
->>>>>>> 511677f3
 ------------------
 * rerelease because sdformat became libsdformat, but we also based change on 2.3.4 in hydro-devel.
 * Simplify ``gazebo_plugins/CMakeLists.txt``
